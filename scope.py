#!/usr/bin/env python3

import argparse
import array
import asyncio
from collections import namedtuple
import logging
import math
import os
import sys

import streams
import vm


LOG = logging.getLogger('scope')


class DotDict(dict):
    __getattr__ = dict.__getitem__
    __setattr__ = dict.__setitem__
    __delattr__ = dict.__delitem__


class Scope(vm.VirtualMachine):

    AnalogParams = namedtuple('AnalogParams', ['rd', 'rr', 'rt', 'rb', 'scale', 'offset', 'safe_high', 'safe_low', 'ab_offset'])

    @classmethod
    async def connect(cls, device=None):
        if device is None:
            reader = writer = streams.SerialStream.stream_matching(0x0403, 0x6001)
        elif os.path.exists(device):
            reader = writer = streams.SerialStream(device=device)
        elif ':' in device:
            host, port = device.split(':', 1)
            LOG.info(f"Connecting to remote scope at {host}:{port}")
            reader, writer = await asyncio.open_connection(host, int(port))
        else:
            raise ValueError(f"Don't know what to do with {device!r}")
        scope = cls(reader, writer)
        await scope.setup()
        return scope

    async def setup(self):
        LOG.info("Resetting scope")
        await self.reset()
        await self.issue_get_revision()
        revision = ((await self.read_replies(2))[1]).decode('ascii')
        if revision == 'BS000501':
            self.awg_clock_period = 25e-9
            self.awg_wavetable_size = 1024
            self.awg_sample_buffer_size = 1024
            self.awg_minimum_clock = 33
            self.awg_maximum_voltage = 3.3
            self.analog_params = {'x1':  self.AnalogParams(20, 300, 335, 355, 18.5, -7.585, 7.9, -5.5, 19e-3),
                                  'x10': self.AnalogParams(20, 303, 350, 355, 187.3, -91.9, 64.2, -70.2, 234e-3)}
            self.analog_lo_min = 0.07
            self.analog_hi_max = 0.88
            self.logic_low = 0
            self.logic_high = 3.3
            self.capture_clock_period = 25e-9
            self.capture_buffer_size = 12<<10
            self.timeout_clock_period = 6.4e-6
            self.timestamp_rollover = (1<<32) * self.capture_clock_period
        else:
            raise RuntimeError(f"Unsupported scope, revision: {revision}")
        self._awg_running = False
        LOG.info(f"Initialised scope, revision: {revision}")

    def __enter__(self):
        return self

    def __exit__(self, exc_type, exc_value, traceback):
        self.close()

    def close(self):
        super().close()
        LOG.info("Closed scope")

    def calculate_lo_hi(self, low, high, params):
        if not isinstance(params, self.AnalogParams):
            params = self.AnalogParams(*(list(params) + [None]*(9-len(params))))
        l = (low - params.offset) / params.scale
        h = (high - params.offset) / params.scale
        dl = l - params.rd*(h-l)/params.rr + params.rd*l/params.rb
        dh = h + params.rd*(h-l)/params.rr - params.rd*(1-h)/params.rt
        return dl, dh

    async def capture(self, channels=['A'], trigger=None, trigger_level=None, trigger_type='rising', hair_trigger=False,
                      period=1e-3, nsamples=1000, timeout=None, low=None, high=None, raw=False, trigger_position=0.25, probes='x1'):
        analog_channels = set()
        logic_channels = set()
        for channel in channels:
            channel = channel.upper()
            if channel in {'A', 'B'}:
                analog_channels.add(channel)
                if trigger is None:
                    trigger = channel
            elif channel == 'L':
                logic_channels.update(range(8))
                if trigger is None:
                    trigger = {0: 1}
            elif channel in {'L0', 'L1', 'L2', 'L3', 'L4', 'L5', 'L6', 'L7'}:
                i = int(channel[1:])
                logic_channels.add(i)
                if trigger is None:
                    trigger = {i: 1}
            else:
                raise ValueError(f"Unrecognised channel: {channel}")
        if self._awg_running and 4 in logic_channels:
            logic_channels.remove(4)
        if 'A' in analog_channels and 7 in logic_channels:
            logic_channels.remove(7)
        if 'B' in analog_channels and 6 in logic_channels:
            logic_channels.remove(6)
        analog_enable = sum(1<<(ord(channel)-ord('A')) for channel in analog_channels)
        logic_enable = sum(1<<channel for channel in logic_channels)

        ticks = int(round(period / nsamples / self.capture_clock_period))
        for capture_mode in vm.CaptureModes:
            if capture_mode.analog_channels == len(analog_channels) and capture_mode.logic_channels == bool(logic_channels):
                if ticks in range(capture_mode.clock_low, capture_mode.clock_high + 1):
                    clock_scale = 1
                elif capture_mode.clock_divide and ticks > capture_mode.clock_high:
                    for clock_scale in range(2, 1<<16):
                        test_ticks = int(round(period / nsamples / self.capture_clock_period / clock_scale))
                        if test_ticks in range(capture_mode.clock_low, capture_mode.clock_high + 1):
                            ticks = test_ticks
                            break
                    else:
                        continue
                else:
                    continue
                if capture_mode.clock_max is not None and ticks > capture_mode.clock_max:
                    ticks = capture_mode.clock_max
                nsamples = int(round(period / ticks / self.capture_clock_period / clock_scale))
                if len(analog_channels) == 2:
                    nsamples -= nsamples % 2
                buffer_width = self.capture_buffer_size // capture_mode.sample_width
                if logic_channels and analog_channels:
                    buffer_width //= 2
                if nsamples <= buffer_width:
                    break
        else:
            raise ValueError("Unable to find appropriate capture mode")
        
        analog_params = self.analog_params[probes]
        if raw:
            lo, hi = low, high
        else:
            if low is None:
                low = analog_params.safe_low if analog_channels else self.logic_low
            elif low < analog_params.safe_low:
                LOG.warning(f"Voltage range is below safe minimum: {low} < {analog_params.safe_low}")
            if high is None:
                high = analog_params.safe_high if analog_channels else self.logic_high
            elif high > analog_params.safe_high:
                LOG.warning(f"Voltage range is above safe maximum: {high} > {analog_params.safe_high}")
            lo, hi = self.calculate_lo_hi(low, high, analog_params)

        spock_option = vm.SpockOption.TriggerTypeHardwareComparator
        kitchen_sink_a = kitchen_sink_b = 0
        if self._awg_running:
            kitchen_sink_b |= vm.KitchenSinkB.WaveformGeneratorEnable
        if trigger == 'A' or 7 in logic_channels:
            kitchen_sink_a |= vm.KitchenSinkA.ChannelAComparatorEnable
        if trigger == 'B' or 6 in logic_channels:
            kitchen_sink_a |= vm.KitchenSinkA.ChannelBComparatorEnable
        if analog_channels:
            kitchen_sink_b |= vm.KitchenSinkB.AnalogFilterEnable
        if trigger_level is None:
            trigger_level = (high + low) / 2
        trigger_level = (trigger_level - analog_params.offset) / analog_params.scale
        if trigger == 'A' or trigger == 'B':
            if trigger == 'A':
                spock_option |= vm.SpockOption.TriggerSourceA
                trigger_logic = 0x80
            elif trigger == 'B':
                spock_option |= vm.SpockOption.TriggerSourceB
                trigger_logic = 0x40
            trigger_mask = 0xff ^ trigger_logic
        elif isinstance(trigger, dict):
            trigger_logic = 0
            trigger_mask = 0xff
            for channel, value in trigger.items():
                if isinstance(channel, str):
                    if channel.startswith('L'):
                        channel = int(channel[1:])
                    else:
                        raise TypeError("Unrecognised trigger value")
                if channel < 0 or channel > 7:
                    raise TypeError("Unrecognised trigger value")
                mask = 1<<channel
                trigger_mask &= ~mask
                if value:
                    trigger_logic |= mask
        else:
            raise TypeError("Unrecognised trigger value")
        if trigger_type.lower() in {'falling', 'below'}:
            spock_option |= vm.SpockOption.TriggerInvert
        trigger_outro = 4 if hair_trigger else 8
        trigger_intro = 0 if trigger_type.lower() in {'above', 'below'} else trigger_outro
        trigger_samples = min(max(0, int(nsamples*trigger_position)), nsamples)
        trace_outro = max(0, nsamples-trigger_samples-trigger_outro)
        trace_intro = max(0, trigger_samples-trigger_intro)
        if timeout is None:
            trigger_timeout = 0
        else:
            trigger_timeout = max(1, int(math.ceil(((trigger_intro+trigger_outro+trace_outro+2)*ticks*clock_scale*self.capture_clock_period
                                                    + timeout)/self.timeout_clock_period)))

        sample_period = ticks*clock_scale*self.capture_clock_period
        sample_rate = 1/sample_period
        LOG.info(f"Begin {('mixed' if logic_channels else 'analogue') if analog_channels else 'logic'} signal capture "
                  f"at {sample_rate:,.0f} samples per second (trace mode {capture_mode.trace_mode.name})")
        async with self.transaction():
            await self.set_registers(TraceMode=capture_mode.trace_mode, BufferMode=capture_mode.buffer_mode,
                                     SampleAddress=0, ClockTicks=ticks, ClockScale=clock_scale,
                                     TriggerLevel=trigger_level, TriggerLogic=trigger_logic, TriggerMask=trigger_mask,
                                     TraceIntro=trace_intro, TraceOutro=trace_outro, TraceDelay=0, Timeout=trigger_timeout,
                                     TriggerIntro=trigger_intro//2, TriggerOutro=trigger_outro//2, Prelude=0,
                                     SpockOption=spock_option, ConverterLo=lo, ConverterHi=hi,
                                     KitchenSinkA=kitchen_sink_a, KitchenSinkB=kitchen_sink_b, 
                                     AnalogEnable=analog_enable, DigitalEnable=logic_enable)
            await self.issue_program_spock_registers()
            await self.issue_configure_device_hardware()
            await self.issue_triggered_trace()
        while True:
            try:
                code, timestamp = (int(x, 16) for x in await self.read_replies(2))
                if code != vm.TraceStatus.Wait:
                    break
            except asyncio.CancelledError:
                await self.issue_cancel_trace()
        cause = {vm.TraceStatus.Done: 'trigger', vm.TraceStatus.Auto: 'timeout', vm.TraceStatus.Stop: 'cancel'}[code]
        start_timestamp = timestamp - nsamples*ticks*clock_scale
        if start_timestamp < 0:
            start_timestamp += 1<<32
            timestamp += 1<<32
        address = int((await self.read_replies(1))[0], 16)
        if capture_mode.analog_channels == 2:
            address -= address % 2

        traces = DotDict()
        timestamps = array.array('d', (t*self.capture_clock_period for t in range(start_timestamp, timestamp, ticks*clock_scale)))
        start_time = start_timestamp*self.capture_clock_period
        for dump_channel, channel in enumerate(sorted(analog_channels)):
            asamples = nsamples // len(analog_channels)
            async with self.transaction():
                await self.set_registers(SampleAddress=(address - nsamples) % buffer_width,
                                         DumpMode=vm.DumpMode.Native if capture_mode.sample_width == 2 else vm.DumpMode.Raw, 
                                         DumpChan=dump_channel, DumpCount=asamples, DumpRepeat=1, DumpSend=1, DumpSkip=0)
                await self.issue_program_spock_registers()
                await self.issue_analog_dump_binary()
            value_multiplier, value_offset = (1, 0) if raw else (high-low, low-analog_params.ab_offset/2*(1 if channel == 'A' else -1))
            data = await self.read_analog_samples(asamples, capture_mode.sample_width)
            traces[channel] = DotDict({'timestamps': timestamps[dump_channel::len(analog_channels)] if len(analog_channels) > 1 else timestamps,
                                       'samples': array.array('d', (value*value_multiplier+value_offset for value in data)),
                                       'start_time': start_time+sample_period*dump_channel,
                                       'sample_period': sample_period*len(analog_channels),
                                       'sample_rate': sample_rate/len(analog_channels),
                                       'cause': cause})
        if logic_channels:
            async with self.transaction():
                await self.set_registers(SampleAddress=(address - nsamples) % buffer_width,
                                         DumpMode=vm.DumpMode.Raw, DumpChan=128, DumpCount=nsamples, DumpRepeat=1, DumpSend=1, DumpSkip=0)
                await self.issue_program_spock_registers()
                await self.issue_analog_dump_binary()
            data = await self.read_logic_samples(nsamples)
            for i in logic_channels:
                mask = 1<<i
                traces[f'L{i}'] = DotDict({'timestamps': timestamps,
                                           'samples': array.array('B', (1 if value & mask else 0 for value in data)),
                                           'start_time': start_time,
                                           'sample_period': sample_period,
                                           'sample_rate': sample_rate,
                                           'cause': cause})
        LOG.info(f"{nsamples} samples captured on {cause}, traces: {', '.join(traces)}")
        return traces

    async def start_generator(self, frequency, waveform='sine', wavetable=None, ratio=0.5,
                              low=0, high=None, min_samples=50, max_error=1e-4):
        if high is None:
            high = self.awg_maximum_voltage
        elif high < 0 or high > self.awg_maximum_voltage:
            raise ValueError(f"high out of range (0-{self.awg_maximum_voltage})")
        if low < 0 or low > high:
            raise ValueError("offset out of range (0-high)")
        possible_params = []
        max_clock = int(math.floor(1 / frequency / min_samples / self.awg_clock_period))
        for clock in range(self.awg_minimum_clock, max_clock+1):
            width = 1 / frequency / (clock * self.awg_clock_period)
            if width <= self.awg_sample_buffer_size:
                nwaves = int(self.awg_sample_buffer_size / width)
                size = int(round(nwaves * width))
                width = size / nwaves
                actualf = 1 / (width * clock * self.awg_clock_period)
                error = abs(frequency - actualf) / frequency
                if error < max_error:
                    possible_params.append((width if error == 0 else -error, (size, nwaves, clock, actualf)))
        if not possible_params:
            raise ValueError("No solution to required frequency/min_samples/max_error")
        size, nwaves, clock, actualf = sorted(possible_params)[-1][1]
        async with self.transaction():
            if wavetable is None:
                mode = {'sine': 0, 'triangle': 1, 'exponential': 2, 'square': 3}[waveform.lower()]
                await self.set_registers(Cmd=0, Mode=mode, Ratio=ratio)
                await self.issue_synthesize_wavetable()
            else:
                if len(wavetable) != self.awg_wavetable_size:
                    raise ValueError(f"Wavetable data must be {self.awg_wavetable_size} samples")
                wavetable = bytes(min(max(0, int(round(y*255))),255) for y in wavetable)
                await self.set_registers(Cmd=0, Mode=1, Address=0, Size=1)
                await self.wavetable_write_bytes(wavetable)
        async with self.transaction():
            offset = (high+low)/2 - self.awg_maximum_voltage/2
            await self.set_registers(Cmd=0, Mode=0, Level=(high-low)/self.awg_maximum_voltage,
                                     Offset=offset/self.awg_maximum_voltage,
                                     Ratio=nwaves*self.awg_wavetable_size/size,
                                     Index=0, Address=0, Size=size)
            await self.issue_translate_wavetable()
        async with self.transaction():
            await self.set_registers(Cmd=2, Mode=0, Clock=clock, Modulo=size,
                                     Mark=10, Space=1, Rest=0x7f00, Option=0x8004)
            await self.issue_control_waveform_generator()
        async with self.transaction():
            await self.set_registers(KitchenSinkB=vm.KitchenSinkB.WaveformGeneratorEnable)
            await self.issue_configure_device_hardware()
        self._awg_running = True
<<<<<<< HEAD
        LOG.info(f"Signal generator running at {actualf:0.1f}Hz")
=======
        Log.info(f"Signal generator running at {actualf:,0.1f}Hz")
>>>>>>> 83589f49
        return actualf

    async def stop_generator(self):
        async with self.transaction():
            await self.set_registers(Cmd=1, Mode=0)
            await self.issue_control_waveform_generator()
            await self.set_registers(KitchenSinkB=0)
            await self.issue_configure_device_hardware()
        LOG.info("Signal generator stopped")
        self._awg_running = False

    async def read_wavetable(self):
        with self.transaction():
            self.set_registers(Address=0, Size=self.awg_wavetable_size)
            self.issue_wavetable_read()
        return list(self.wavetable_read_bytes(self.awg_wavetable_size))

    async def read_eeprom(self, address):
        async with self.transaction():
            await self.set_registers(EepromAddress=address)
            await self.issue_read_eeprom()
        return int((await self.read_replies(2))[1], 16)

    async def write_eeprom(self, address, byte):
        async with self.transaction():
            await self.set_registers(EepromAddress=address, EepromData=byte)
            await self.issue_write_eeprom()
        if int((await self.read_replies(2))[1], 16) != byte:
            raise RuntimeError("Error writing EEPROM byte")

    async def calibrate(self, probes='x1', n=32):
        import numpy as np
        from scipy.optimize import least_squares
        items = []
        await self.start_generator(frequency=1000, waveform='square')
        for lo in np.linspace(self.analog_lo_min, 0.5, n, endpoint=False):
            for hi in np.linspace(self.analog_hi_max, 0.5, n):
                traces = await self.capture(channels=['A','B'], period=2e-3, nsamples=2000, timeout=0, low=lo, high=hi, raw=True)
                A = np.array(traces.A.samples)
                A.sort()
                Azero, Amax = A[25:475].mean(), A[525:975].mean()
                if Azero < 0.01 or Amax > 0.99:
                    continue
                B = np.array(traces.B.samples)
                B.sort()
                Bzero, Bmax = B[25:475].mean(), B[525:975].mean()
                if Bzero < 0.01 or Bmax > 0.99:
                    continue
                zero = (Azero + Bzero) / 2
                analog_range = self.awg_maximum_voltage / ((Amax + Bmax)/2 - zero)
                low = -zero * analog_range
                high = low + analog_range
                offset = ((Amax - Bmax) + (Azero - Bzero))/2 * analog_range
                items.append((lo, hi, low, high, offset))
        await self.stop_generator()
        items = np.array(items).T
        def f(params, lo, hi, low, high, offset):
            clo, chi = self.calculate_lo_hi(low, high, params)
            return np.sqrt((lo-clo)**2 + (hi-chi)**2)
        start_params = self.analog_params.get(probes, self.AnalogParams(20, 300, 300, 300, 18.5, -7.585, None, None, None))[:-3]
        result = least_squares(f, start_params, args=items, bounds=([10, 200, 200, 200, 1, -500], [30, 400, 400, 400, 1000, 0]))
        if result.success:
            LOG.info(f"Calibration succeeded: {result.message}")
            lo, hi, low, high, offset = items
            offset_mean = offset.mean()
            LOG.info(f"Mean A-B offset: {offset_mean*1000:.1f}mV (+/- {100*offset.std()/offset_mean:.1f}%)")
            params = self.analog_params[probes] = self.AnalogParams(*result.x, round(items[3,0],1), round(items[2,0],1), offset_mean)
            LOG.info(f"Analog parameters: rd={params.rd:.1f}Ω rr={params.rr:.1f}Ω rt={params.rt:.1f}Ω rb={params.rb:.1f}Ω "
                     f"scale={params.scale:.3f}V offset={params.offset:.3f}V "
                     f"safe_high={params.safe_high:.1f}V safe_low={params.safe_low:.1f}V")
            clo, chi = self.calculate_lo_hi(low, high, params)
            lo_error = np.sqrt((((clo-lo)/(hi-lo))**2).mean())
            hi_error = np.sqrt((((chi-hi)/(hi-lo))**2).mean())
            LOG.info(f"Mean error: lo={lo_error*10000:.1f}bps hi={hi_error*10000:.1f}bps")
        else:
            LOG.warning(f"Calibration failed: {result.message}")
        return result.success


"""
resistance$ ipython3 --pylab
Using matplotlib backend: MacOSX

In [1]: import pandas

In [2]: run scope
INFO:scope:Resetting scope
INFO:scope:Initialised scope, revision: BS000501

In [3]: generate(2000, 'triangle')
Out[3]: 2000.0

In [4]: capturep(['A', 'B'], low=0, high=3.3).interpolate().plot()
Out[4]: <matplotlib.axes._subplots.AxesSubplot at 0x10db77d30>

In [5]: capturep(['L'], low=0, high=3.3)).plot()
Out[5]: <matplotlib.axes._subplots.AxesSubplot at 0x10d05d5f8>

In [6]: 
"""

async def main():
    global s
    parser = argparse.ArgumentParser(description="scopething")
    parser.add_argument('device', nargs='?', default=None, type=str, help="Device to connect to")
    parser.add_argument('--debug', action='store_true', default=False, help="Debug logging")
    parser.add_argument('--verbose', action='store_true', default=False, help="Verbose logging")
    args = parser.parse_args()
    logging.basicConfig(level=logging.DEBUG if args.debug else (logging.INFO if args.verbose else logging.WARNING), stream=sys.stdout)
    s = await Scope.connect(args.device)

def await(g):
    task = asyncio.Task(g)
    while True:
        try:
            return asyncio.get_event_loop().run_until_complete(task)
        except KeyboardInterrupt:
            task.cancel()

def capture(*args, **kwargs):
    return await(s.capture(*args, **kwargs))

def capturep(*args, **kwargs):
    import pandas
    traces = capture(*args, **kwargs)
    return pandas.DataFrame({channel: pandas.Series(trace.samples, trace.timestamps) for (channel,trace) in traces.items()})

def calibrate(*args, **kwargs):
    return await(s.calibrate(*args, **kwargs))

def generate(*args, **kwargs):
    return await(s.start_generator(*args, **kwargs))

if __name__ == '__main__':
    asyncio.get_event_loop().run_until_complete(main())
<|MERGE_RESOLUTION|>--- conflicted
+++ resolved
@@ -328,11 +328,7 @@
             await self.set_registers(KitchenSinkB=vm.KitchenSinkB.WaveformGeneratorEnable)
             await self.issue_configure_device_hardware()
         self._awg_running = True
-<<<<<<< HEAD
-        LOG.info(f"Signal generator running at {actualf:0.1f}Hz")
-=======
         Log.info(f"Signal generator running at {actualf:,0.1f}Hz")
->>>>>>> 83589f49
         return actualf
 
     async def stop_generator(self):
